{
	"name": "@guestlinelabs/onekey",
	"version": "3.1.2",
	"description": "Utility to download translations from the [OneSky](https://www.oneskyapp.com/) and generate typed keys in Typescript for having typed translations.",
	"bin": {
		"onekey": "lib/cli.js"
	},
	"main": "lib/index.js",
	"types": "lib/index.d.ts",
	"typings": "lib/index.d.ts",
	"scripts": {
		"clean": "rimraf lib",
		"prebuild": "npm run clean && npm run lint",
		"build": "tsc",
		"prepare": "npm run build",
		"lint": "biome check --write .",
		"start": "cross-env TS_NODE_FILES=true node-dev -r ts-node/register src/cli.ts",
<<<<<<< HEAD
		"test": "jest"
=======
		"test": "vitest --run",
		"test:watch": "vitest"
>>>>>>> 3da68c98
	},
	"keywords": [],
	"author": "Guestline",
	"license": "ISC",
	"devDependencies": {
<<<<<<< HEAD
		"@biomejs/biome": "1.9.4",
		"@types/jest": "29.5.14",
		"@types/md5": "2.3.5",
		"@types/nock": "11.1.0",
		"@types/node": "22.10.2",
		"@types/prettier": "3.0.0",
		"@types/yargs": "17.0.33",
		"@typescript-eslint/eslint-plugin": "5.10.1",
		"@typescript-eslint/parser": "5.10.1",
		"cross-env": "7.0.3",
		"eslint": "8.7.0",
		"jest": "29.7.0",
		"md5": "^2.3.0",
		"nock": "13.5.6",
		"node-dev": "8.0.0",
		"prettier": "^3.1.0",
		"rimraf": "6.0.1",
		"ts-jest": "29.2.5",
		"ts-node": "10.9.2",
		"typescript": "5.7.2"
=======
		"@biomejs/biome": "^1.9.4",
		"@types/md5": "^2.3.1",
		"@types/mkdirp": "^1.0.2",
		"@types/nock": "^11.1.0",
		"@types/node": "^22.10.2",
		"@types/yargs": "^17.0.8",
		"cross-env": "^7.0.3",
		"md5": "^2.3.0",
		"nock": "^14.0.0-beta.19",
		"node-dev": "^7.1.0",
		"rimraf": "^3.0.2",
		"typescript": "^4.5.5",
		"vitest": "^2.1.8"
>>>>>>> 3da68c98
	},
	"peerDependencies": {
		"prettier": "2 || 3"
	},
	"dependencies": {
<<<<<<< HEAD
		"@guestlinelabs/onesky-utils": "2.0.0",
		"yargs": "17.7.2",
=======
		"@guestlinelabs/onesky-utils": "^2.0.0",
		"mkdirp": "^1.0.4",
		"yargs": "^17.3.1",
>>>>>>> 3da68c98
		"zod": "^3.14.3"
	},
	"directories": {
		"lib": "lib"
	},
	"repository": {
		"type": "git",
		"url": "git+https://github.com/guestlinelabs/onekey.git"
	},
	"bugs": {
		"url": "https://github.com/guestlinelabs/onekey/issues"
	},
	"homepage": "https://github.com/guestlinelabs/onekey#readme"
}<|MERGE_RESOLUTION|>--- conflicted
+++ resolved
@@ -1,91 +1,57 @@
 {
-	"name": "@guestlinelabs/onekey",
-	"version": "3.1.2",
-	"description": "Utility to download translations from the [OneSky](https://www.oneskyapp.com/) and generate typed keys in Typescript for having typed translations.",
-	"bin": {
-		"onekey": "lib/cli.js"
-	},
-	"main": "lib/index.js",
-	"types": "lib/index.d.ts",
-	"typings": "lib/index.d.ts",
-	"scripts": {
-		"clean": "rimraf lib",
-		"prebuild": "npm run clean && npm run lint",
-		"build": "tsc",
-		"prepare": "npm run build",
-		"lint": "biome check --write .",
-		"start": "cross-env TS_NODE_FILES=true node-dev -r ts-node/register src/cli.ts",
-<<<<<<< HEAD
-		"test": "jest"
-=======
-		"test": "vitest --run",
-		"test:watch": "vitest"
->>>>>>> 3da68c98
-	},
-	"keywords": [],
-	"author": "Guestline",
-	"license": "ISC",
-	"devDependencies": {
-<<<<<<< HEAD
-		"@biomejs/biome": "1.9.4",
-		"@types/jest": "29.5.14",
-		"@types/md5": "2.3.5",
-		"@types/nock": "11.1.0",
-		"@types/node": "22.10.2",
-		"@types/prettier": "3.0.0",
-		"@types/yargs": "17.0.33",
-		"@typescript-eslint/eslint-plugin": "5.10.1",
-		"@typescript-eslint/parser": "5.10.1",
-		"cross-env": "7.0.3",
-		"eslint": "8.7.0",
-		"jest": "29.7.0",
-		"md5": "^2.3.0",
-		"nock": "13.5.6",
-		"node-dev": "8.0.0",
-		"prettier": "^3.1.0",
-		"rimraf": "6.0.1",
-		"ts-jest": "29.2.5",
-		"ts-node": "10.9.2",
-		"typescript": "5.7.2"
-=======
-		"@biomejs/biome": "^1.9.4",
-		"@types/md5": "^2.3.1",
-		"@types/mkdirp": "^1.0.2",
-		"@types/nock": "^11.1.0",
-		"@types/node": "^22.10.2",
-		"@types/yargs": "^17.0.8",
-		"cross-env": "^7.0.3",
-		"md5": "^2.3.0",
-		"nock": "^14.0.0-beta.19",
-		"node-dev": "^7.1.0",
-		"rimraf": "^3.0.2",
-		"typescript": "^4.5.5",
-		"vitest": "^2.1.8"
->>>>>>> 3da68c98
-	},
-	"peerDependencies": {
-		"prettier": "2 || 3"
-	},
-	"dependencies": {
-<<<<<<< HEAD
-		"@guestlinelabs/onesky-utils": "2.0.0",
-		"yargs": "17.7.2",
-=======
-		"@guestlinelabs/onesky-utils": "^2.0.0",
-		"mkdirp": "^1.0.4",
-		"yargs": "^17.3.1",
->>>>>>> 3da68c98
-		"zod": "^3.14.3"
-	},
-	"directories": {
-		"lib": "lib"
-	},
-	"repository": {
-		"type": "git",
-		"url": "git+https://github.com/guestlinelabs/onekey.git"
-	},
-	"bugs": {
-		"url": "https://github.com/guestlinelabs/onekey/issues"
-	},
-	"homepage": "https://github.com/guestlinelabs/onekey#readme"
+  "name": "@guestlinelabs/onekey",
+  "version": "3.1.2",
+  "description": "Utility to download translations from the [OneSky](https://www.oneskyapp.com/) and generate typed keys in Typescript for having typed translations.",
+  "bin": {
+    "onekey": "lib/cli.js"
+  },
+  "main": "lib/index.js",
+  "types": "lib/index.d.ts",
+  "typings": "lib/index.d.ts",
+  "scripts": {
+    "clean": "rimraf lib",
+    "prebuild": "npm run clean && npm run lint",
+    "build": "tsc",
+    "prepare": "npm run build",
+    "lint": "biome check --write .",
+    "start": "cross-env TS_NODE_FILES=true node-dev -r ts-node/register src/cli.ts",
+    "test": "vitest --run",
+    "test:watch": "vitest"
+  },
+  "keywords": [],
+  "author": "Guestline",
+  "license": "ISC",
+  "devDependencies": {
+    "@biomejs/biome": "1.9.4",
+    "@types/md5": "^2.3.5",
+    "@types/nock": "^11.1.0",
+    "@types/node": "^22.10.2",
+    "@types/yargs": "^17.0.33",
+    "cross-env": "^7.0.3",
+    "md5": "^2.3.0",
+    "nock": "^14.0.0-beta.19",
+    "node-dev": "^8.0.0",
+    "rimraf": "^6.0.1",
+    "typescript": "^5.7.2",
+    "vitest": "^2.1.8"
+  },
+  "peerDependencies": {
+    "prettier": "2 || 3"
+  },
+  "dependencies": {
+    "@guestlinelabs/onesky-utils": "^2.0.0",
+    "yargs": "^17.7.2",
+    "zod": "^3.14.3"
+  },
+  "directories": {
+    "lib": "lib"
+  },
+  "repository": {
+    "type": "git",
+    "url": "git+https://github.com/guestlinelabs/onekey.git"
+  },
+  "bugs": {
+    "url": "https://github.com/guestlinelabs/onekey/issues"
+  },
+  "homepage": "https://github.com/guestlinelabs/onekey#readme"
 }