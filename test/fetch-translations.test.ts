import nock from "nock";
<<<<<<< HEAD
=======
import { afterEach, beforeEach, describe, expect, it } from "vitest";
>>>>>>> 3da68c98
import { fetchTranslations } from "../src/fetch-translations";
import { nockProject } from "./oneSkyNock";

describe("fetching translations", () => {
	beforeEach(() => {
		nock.disableNetConnect();
		nock.enableNetConnect("127.0.0.1");
	});
	afterEach(() => {
		nock.enableNetConnect();
		nock.cleanAll();
	});

	it("will fetch translations and languages", async () => {
		const config = {
			apiKey: "apiKey",
			projects: [{ id: 123, files: ["main.json", "errors.json"] }],
			secret: "secret",
		};
		nockProject(config);

		const result = await fetchTranslations(config);

		expect(result).toEqual({
			languages: [
				{
					code: "en-GB",
					englishName: "English (United Kingdom)",
					localName: "English (United Kingdom)",
				},
				{
					code: "pt-PT",
					englishName: "Portuguese (Portugal)",
					localName: "Português (Europeu)",
				},
			],
			translations: [
				{
					"main.json": {
						"en-GB": {
							hello: "Hello",
						},
						"pt-PT": {
							hello: "Olá",
						},
					},
					"errors.json": {
						"pt-PT": {
							failure: "falha falha",
						},
						"en-GB": {
							failure: "Failure",
						},
					},
				},
			],
		});
	});
});<|MERGE_RESOLUTION|>--- conflicted
+++ resolved
@@ -1,64 +1,61 @@
 import nock from "nock";
-<<<<<<< HEAD
-=======
 import { afterEach, beforeEach, describe, expect, it } from "vitest";
->>>>>>> 3da68c98
 import { fetchTranslations } from "../src/fetch-translations";
 import { nockProject } from "./oneSkyNock";
 
 describe("fetching translations", () => {
-	beforeEach(() => {
-		nock.disableNetConnect();
-		nock.enableNetConnect("127.0.0.1");
-	});
-	afterEach(() => {
-		nock.enableNetConnect();
-		nock.cleanAll();
-	});
+  beforeEach(() => {
+    nock.disableNetConnect();
+    nock.enableNetConnect("127.0.0.1");
+  });
+  afterEach(() => {
+    nock.enableNetConnect();
+    nock.cleanAll();
+  });
 
-	it("will fetch translations and languages", async () => {
-		const config = {
-			apiKey: "apiKey",
-			projects: [{ id: 123, files: ["main.json", "errors.json"] }],
-			secret: "secret",
-		};
-		nockProject(config);
+  it("will fetch translations and languages", async () => {
+    const config = {
+      apiKey: "apiKey",
+      projects: [{ id: 123, files: ["main.json", "errors.json"] }],
+      secret: "secret",
+    };
+    nockProject(config);
 
-		const result = await fetchTranslations(config);
+    const result = await fetchTranslations(config);
 
-		expect(result).toEqual({
-			languages: [
-				{
-					code: "en-GB",
-					englishName: "English (United Kingdom)",
-					localName: "English (United Kingdom)",
-				},
-				{
-					code: "pt-PT",
-					englishName: "Portuguese (Portugal)",
-					localName: "Português (Europeu)",
-				},
-			],
-			translations: [
-				{
-					"main.json": {
-						"en-GB": {
-							hello: "Hello",
-						},
-						"pt-PT": {
-							hello: "Olá",
-						},
-					},
-					"errors.json": {
-						"pt-PT": {
-							failure: "falha falha",
-						},
-						"en-GB": {
-							failure: "Failure",
-						},
-					},
-				},
-			],
-		});
-	});
+    expect(result).toEqual({
+      languages: [
+        {
+          code: "en-GB",
+          englishName: "English (United Kingdom)",
+          localName: "English (United Kingdom)",
+        },
+        {
+          code: "pt-PT",
+          englishName: "Portuguese (Portugal)",
+          localName: "Português (Europeu)",
+        },
+      ],
+      translations: [
+        {
+          "main.json": {
+            "en-GB": {
+              hello: "Hello",
+            },
+            "pt-PT": {
+              hello: "Olá",
+            },
+          },
+          "errors.json": {
+            "pt-PT": {
+              failure: "falha falha",
+            },
+            "en-GB": {
+              failure: "Failure",
+            },
+          },
+        },
+      ],
+    });
+  });
 });