import path from "node:path";
import { z } from "zod";
<<<<<<< HEAD
import { type Project, fetchTranslations } from "./fetch-translations";
import { readJSON } from "./file";
import { LanguageInfo, TranslationSchema } from "./types";
=======
import {
	LanguageInfo,
	type Project,
	TranslationSchema,
	fetchTranslations,
} from "./fetch-translations";
import { readJSON } from "./file";
>>>>>>> 3da68c98

export interface CheckTranslationsConfiguration {
	apiKey: string;
	secret: string;
	projects: Project[];
	translationsPath: string;
}

function diffSchemas(
	base: TranslationSchema,
	compared: TranslationSchema,
): string[] {
	const checks: string[] = [];
	const comparedKeys = Object.keys(compared);
	for (const [aKey, aValue] of Object.entries(base)) {
		if (
			!comparedKeys.includes(aKey) ||
			typeof aValue !== typeof compared[aKey]
		) {
			checks.push(`Missing key: ${aKey}`);
		} else if (typeof aValue === "string") {
			if (aValue !== compared[aKey]) {
				checks.push(`Value of key ${aKey} is different.`);
			}
		} else {
			checks.push(...diffSchemas(aValue, compared[aKey] as TranslationSchema));
		}
	}

	return checks;
}

export async function checkTranslations(
	config: CheckTranslationsConfiguration,
): Promise<string[]> {
	const errors: string[] = [];
	const { languages, translations: projectTranslations } =
		await fetchTranslations(config);
	const languagesFilePath = path.join(
		config.translationsPath,
		"languages.json",
	);
	const localLanguages = await readJSON(
		z.array(LanguageInfo),
		languagesFilePath,
	);

	for (const language of languages) {
		const localLanguage = localLanguages.find((l) => l.code === language.code);
		if (!localLanguage) {
			errors.push(
				`Missing language: ${language.englishName} [${language.code}]`,
			);
		}
	}

	for (const translations of projectTranslations) {
		for (const [fileName, translation] of Object.entries(translations)) {
			for (const [languageCode, value] of Object.entries(translation)) {
				const translationsFilePath = path.join(
					config.translationsPath,
					languageCode,
					fileName,
				);
				try {
					const localValue = await readJSON(
						TranslationSchema,
						translationsFilePath,
					);
					errors.push(
						...diffSchemas(value, localValue).map(
							(error) => `[${languageCode}/${fileName}]: ${error}`,
						),
					);
				} catch (err) {
					errors.push(`Missing file ${fileName} on language: ${languageCode}`);
				}
			}
		}
	}

	return errors;
}<|MERGE_RESOLUTION|>--- conflicted
+++ resolved
@@ -1,98 +1,88 @@
 import path from "node:path";
 import { z } from "zod";
-<<<<<<< HEAD
 import { type Project, fetchTranslations } from "./fetch-translations";
 import { readJSON } from "./file";
 import { LanguageInfo, TranslationSchema } from "./types";
-=======
-import {
-	LanguageInfo,
-	type Project,
-	TranslationSchema,
-	fetchTranslations,
-} from "./fetch-translations";
-import { readJSON } from "./file";
->>>>>>> 3da68c98
 
 export interface CheckTranslationsConfiguration {
-	apiKey: string;
-	secret: string;
-	projects: Project[];
-	translationsPath: string;
+  apiKey: string;
+  secret: string;
+  projects: Project[];
+  translationsPath: string;
 }
 
 function diffSchemas(
-	base: TranslationSchema,
-	compared: TranslationSchema,
+  base: TranslationSchema,
+  compared: TranslationSchema
 ): string[] {
-	const checks: string[] = [];
-	const comparedKeys = Object.keys(compared);
-	for (const [aKey, aValue] of Object.entries(base)) {
-		if (
-			!comparedKeys.includes(aKey) ||
-			typeof aValue !== typeof compared[aKey]
-		) {
-			checks.push(`Missing key: ${aKey}`);
-		} else if (typeof aValue === "string") {
-			if (aValue !== compared[aKey]) {
-				checks.push(`Value of key ${aKey} is different.`);
-			}
-		} else {
-			checks.push(...diffSchemas(aValue, compared[aKey] as TranslationSchema));
-		}
-	}
+  const checks: string[] = [];
+  const comparedKeys = Object.keys(compared);
+  for (const [aKey, aValue] of Object.entries(base)) {
+    if (
+      !comparedKeys.includes(aKey) ||
+      typeof aValue !== typeof compared[aKey]
+    ) {
+      checks.push(`Missing key: ${aKey}`);
+    } else if (typeof aValue === "string") {
+      if (aValue !== compared[aKey]) {
+        checks.push(`Value of key ${aKey} is different.`);
+      }
+    } else {
+      checks.push(...diffSchemas(aValue, compared[aKey] as TranslationSchema));
+    }
+  }
 
-	return checks;
+  return checks;
 }
 
 export async function checkTranslations(
-	config: CheckTranslationsConfiguration,
+  config: CheckTranslationsConfiguration
 ): Promise<string[]> {
-	const errors: string[] = [];
-	const { languages, translations: projectTranslations } =
-		await fetchTranslations(config);
-	const languagesFilePath = path.join(
-		config.translationsPath,
-		"languages.json",
-	);
-	const localLanguages = await readJSON(
-		z.array(LanguageInfo),
-		languagesFilePath,
-	);
+  const errors: string[] = [];
+  const { languages, translations: projectTranslations } =
+    await fetchTranslations(config);
+  const languagesFilePath = path.join(
+    config.translationsPath,
+    "languages.json"
+  );
+  const localLanguages = await readJSON(
+    z.array(LanguageInfo),
+    languagesFilePath
+  );
 
-	for (const language of languages) {
-		const localLanguage = localLanguages.find((l) => l.code === language.code);
-		if (!localLanguage) {
-			errors.push(
-				`Missing language: ${language.englishName} [${language.code}]`,
-			);
-		}
-	}
+  for (const language of languages) {
+    const localLanguage = localLanguages.find((l) => l.code === language.code);
+    if (!localLanguage) {
+      errors.push(
+        `Missing language: ${language.englishName} [${language.code}]`
+      );
+    }
+  }
 
-	for (const translations of projectTranslations) {
-		for (const [fileName, translation] of Object.entries(translations)) {
-			for (const [languageCode, value] of Object.entries(translation)) {
-				const translationsFilePath = path.join(
-					config.translationsPath,
-					languageCode,
-					fileName,
-				);
-				try {
-					const localValue = await readJSON(
-						TranslationSchema,
-						translationsFilePath,
-					);
-					errors.push(
-						...diffSchemas(value, localValue).map(
-							(error) => `[${languageCode}/${fileName}]: ${error}`,
-						),
-					);
-				} catch (err) {
-					errors.push(`Missing file ${fileName} on language: ${languageCode}`);
-				}
-			}
-		}
-	}
+  for (const translations of projectTranslations) {
+    for (const [fileName, translation] of Object.entries(translations)) {
+      for (const [languageCode, value] of Object.entries(translation)) {
+        const translationsFilePath = path.join(
+          config.translationsPath,
+          languageCode,
+          fileName
+        );
+        try {
+          const localValue = await readJSON(
+            TranslationSchema,
+            translationsFilePath
+          );
+          errors.push(
+            ...diffSchemas(value, localValue).map(
+              (error) => `[${languageCode}/${fileName}]: ${error}`
+            )
+          );
+        } catch (err) {
+          errors.push(`Missing file ${fileName} on language: ${languageCode}`);
+        }
+      }
+    }
+  }
 
-	return errors;
+  return errors;
 }